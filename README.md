# Agentic Workflow Firewall

A network firewall for agentic workflows with domain whitelisting. This tool provides L7 (HTTP/HTTPS) egress control using [Squid proxy](https://www.squid-cache.org/) and Docker containers, restricting network access to a whitelist of approved domains for AI agents and their MCP servers.

> [!TIP]
> This project is a part of GitHub Next's explorations of [Agentic Workflows](https://github.com/githubnext/gh-aw). For more background, check out the [project page on the GitHub Next website](https://githubnext.com/projects/agentic-workflows/)! ✨

## What it does

- **L7 Domain Whitelisting**: Control HTTP/HTTPS traffic at the application layer
- **Host-Level Enforcement**: Uses iptables DOCKER-USER chain to enforce firewall on ALL containers
- **Docker-in-Docker Support**: Spawned containers inherit firewall restrictions

## Get started fast

- **Requirement:** Docker running on your machine
- **Install:**  
  ```bash
  curl -sSL https://raw.githubusercontent.com/githubnext/gh-aw-firewall/main/install.sh | sudo bash
  ```
  Review the script before running, or download the latest release binary and verify it with the published `checksums.txt` before installing.
- **Run your first command:**  
  ```bash
  sudo awf --allow-domains github.com -- curl https://api.github.com
  ```
  Use the `--` separator to pass the command you want to run behind the firewall.

### GitHub Copilot CLI in one line

```bash
<<<<<<< HEAD
# Install latest version
curl -sSL https://raw.githubusercontent.com/githubnext/gh-aw-firewall/main/install.sh | sudo bash

# Install a specific version
curl -sSL https://raw.githubusercontent.com/githubnext/gh-aw-firewall/main/install.sh | sudo bash -s -- v1.0.0

# Or using environment variable
curl -sSL https://raw.githubusercontent.com/githubnext/gh-aw-firewall/main/install.sh | sudo AWF_VERSION=v1.0.0 bash
```

This installer automatically:
- Downloads the latest release binary (or a specified version)
- Verifies SHA256 checksum to detect corruption or tampering
- Validates the file is a valid Linux executable
- Protects against 404 error pages being saved as binaries
- Installs to `/usr/local/bin/awf`

**Alternative: Manual installation**

```bash
# Download the latest release binary
curl -fL https://github.com/githubnext/gh-aw-firewall/releases/latest/download/awf-linux-x64 -o awf

# Download checksums for verification
curl -fL https://github.com/githubnext/gh-aw-firewall/releases/latest/download/checksums.txt -o checksums.txt

# Verify SHA256 checksum
sha256sum -c checksums.txt --ignore-missing

# Install
chmod +x awf
sudo mv awf /usr/local/bin/

# Verify installation
sudo awf --help
```

**Docker Image Verification:** All published container images are cryptographically signed with cosign. See [docs/image-verification.md](docs/image-verification.md) for verification instructions.

### Basic Usage

```bash
# Simple HTTP request
sudo awf \
  --allow-domains github.com,api.github.com \
  -- curl https://api.github.com

# With GitHub Copilot CLI
=======
>>>>>>> 7930bb83
sudo -E awf \
  --allow-domains github.com,api.github.com,githubusercontent.com \
  -- copilot --prompt "List my repositories"
```

## Explore the docs

- [Quick start](docs/quickstart.md) — install, verify, and run your first command
- [Usage guide](docs/usage.md) — CLI flags, domain allowlists, Docker-in-Docker examples
- [Logging quick reference](docs/logging_quickref.md) and [Squid log filtering](docs/squid_log_filtering.md) — view and filter traffic
- [Security model](docs/security.md) — what the firewall protects and how
- [Architecture](docs/architecture.md) — how Squid, Docker, and iptables fit together
- [Troubleshooting](docs/troubleshooting.md) — common issues and fixes
- [Image verification](docs/image-verification.md) — cosign signature verification

## Development

- Install dependencies: `npm install`
- Run tests: `npm test`
- Build: `npm run build`

## Contributing

Contributions welcome! Please see [CONTRIBUTING.md](CONTRIBUTING.md) for guidelines.

## License

[MIT](LICENSE)<|MERGE_RESOLUTION|>--- conflicted
+++ resolved
@@ -28,7 +28,14 @@
 ### GitHub Copilot CLI in one line
 
 ```bash
-<<<<<<< HEAD
+sudo -E awf \
+  --allow-domains github.com,api.github.com,githubusercontent.com \
+  -- copilot --prompt "List my repositories"
+```
+
+### Installation Options
+
+```bash
 # Install latest version
 curl -sSL https://raw.githubusercontent.com/githubnext/gh-aw-firewall/main/install.sh | sudo bash
 
@@ -68,22 +75,6 @@
 
 **Docker Image Verification:** All published container images are cryptographically signed with cosign. See [docs/image-verification.md](docs/image-verification.md) for verification instructions.
 
-### Basic Usage
-
-```bash
-# Simple HTTP request
-sudo awf \
-  --allow-domains github.com,api.github.com \
-  -- curl https://api.github.com
-
-# With GitHub Copilot CLI
-=======
->>>>>>> 7930bb83
-sudo -E awf \
-  --allow-domains github.com,api.github.com,githubusercontent.com \
-  -- copilot --prompt "List my repositories"
-```
-
 ## Explore the docs
 
 - [Quick start](docs/quickstart.md) — install, verify, and run your first command
