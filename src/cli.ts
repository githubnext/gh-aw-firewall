#!/usr/bin/env node

import { Command } from 'commander';
import * as path from 'path';
import * as os from 'os';
import { WrapperConfig, LogLevel } from './types';
import { logger } from './logger';
import {
  writeConfigs,
  startContainers,
  runCopilotCommand,
  stopContainers,
  cleanup,
} from './docker-manager';
import {
  ensureFirewallNetwork,
  setupHostIptables,
  cleanupHostIptables,
} from './host-iptables';
import { runMainWorkflow } from './cli-workflow';
<<<<<<< HEAD
=======
import { redactSecrets } from './redact-secrets';
>>>>>>> 377cb97a

/**
 * Parses a comma-separated list of domains into an array of trimmed, non-empty domain strings
 * @param input - Comma-separated domain string (e.g., "github.com, api.github.com, npmjs.org")
 * @returns Array of trimmed domain strings with empty entries filtered out
 */
export function parseDomains(input: string): string[] {
  return input
    .split(',')
    .map(d => d.trim())
    .filter(d => d.length > 0);
}

/**
 * Result of parsing environment variables
 */
export interface ParseEnvResult {
  success: true;
  env: Record<string, string>;
}

export interface ParseEnvError {
  success: false;
  invalidVar: string;
}

/**
 * Parses environment variables from an array of KEY=VALUE strings
 * @param envVars Array of environment variable strings in KEY=VALUE format
 * @returns ParseEnvResult with parsed key-value pairs on success, or ParseEnvError with the invalid variable on failure
 */
export function parseEnvironmentVariables(envVars: string[]): ParseEnvResult | ParseEnvError {
  const result: Record<string, string> = {};
  
  for (const envVar of envVars) {
    const match = envVar.match(/^([^=]+)=(.*)$/);
    if (!match) {
      return { success: false, invalidVar: envVar };
    }
    const [, key, value] = match;
    result[key] = value;
  }
  
  return { success: true, env: result };
}

const program = new Command();

program
  .name('awf')
  .description('Network firewall for agentic workflows with domain whitelisting')
  .version('0.1.0')
  .requiredOption(
    '--allow-domains <domains>',
    'Comma-separated list of allowed domains (e.g., github.com,api.github.com)'
  )
  .option(
    '--log-level <level>',
    'Log level: debug, info, warn, error',
    'info'
  )
  .option(
    '--keep-containers',
    'Keep containers running after command exits',
    false
  )
  .option(
    '--work-dir <dir>',
    'Working directory for temporary files',
    path.join(os.tmpdir(), `awf-${Date.now()}`)
  )
  .option(
    '--build-local',
    'Build containers locally instead of using GHCR images',
    false
  )
  .option(
    '--image-registry <registry>',
    'Container image registry',
    'ghcr.io/githubnext/gh-aw-firewall'
  )
  .option(
    '--image-tag <tag>',
    'Container image tag',
    'latest'
  )
  .option(
    '-e, --env <KEY=VALUE>',
    'Additional environment variables to pass to container (can be specified multiple times)',
    (value, previous: string[] = []) => [...previous, value],
    []
  )
  .option(
    '--env-all',
    'Pass all host environment variables to container (excludes system vars like PATH, DOCKER_HOST)',
    false
  )
  .argument('<command>', 'Copilot command to execute (wrap in quotes)')
  .action(async (copilotCommand: string, options) => {
    // Parse and validate options
    const logLevel = options.logLevel as LogLevel;
    if (!['debug', 'info', 'warn', 'error'].includes(logLevel)) {
      console.error(`Invalid log level: ${logLevel}`);
      process.exit(1);
    }

    logger.setLevel(logLevel);

    const allowedDomains = parseDomains(options.allowDomains);

    if (allowedDomains.length === 0) {
      logger.error('At least one domain must be specified with --allow-domains');
      process.exit(1);
    }

    // Parse additional environment variables from --env flags
    let additionalEnv: Record<string, string> = {};
    if (options.env && Array.isArray(options.env)) {
      const parsed = parseEnvironmentVariables(options.env);
      if (!parsed.success) {
        logger.error(`Invalid environment variable format: ${parsed.invalidVar} (expected KEY=VALUE)`);
        process.exit(1);
      }
      additionalEnv = parsed.env;
    }

    const config: WrapperConfig = {
      allowedDomains,
      copilotCommand,
      logLevel,
      keepContainers: options.keepContainers,
      workDir: options.workDir,
      buildLocal: options.buildLocal,
      imageRegistry: options.imageRegistry,
      imageTag: options.imageTag,
      additionalEnv: Object.keys(additionalEnv).length > 0 ? additionalEnv : undefined,
      envAll: options.envAll,
    };

    // Warn if --env-all is used
    if (config.envAll) {
      logger.warn('⚠️  Using --env-all: All host environment variables will be passed to container');
      logger.warn('   This may expose sensitive credentials if logs or configs are shared');
    }

    // Log config with redacted secrets
    const redactedConfig = {
      ...config,
      copilotCommand: redactSecrets(config.copilotCommand),
    };
    logger.debug('Configuration:', JSON.stringify(redactedConfig, null, 2));
    logger.info(`Allowed domains: ${allowedDomains.join(', ')}`);

    let exitCode = 0;
    let containersStarted = false;
    let hostIptablesSetup = false;

    // Handle cleanup on process exit
    const performCleanup = async (signal?: string) => {
      if (signal) {
        logger.info(`Received ${signal}, cleaning up...`);
      }

      if (containersStarted) {
        await stopContainers(config.workDir, config.keepContainers);
      }

      if (hostIptablesSetup && !config.keepContainers) {
        await cleanupHostIptables();
      }

      if (!config.keepContainers) {
        await cleanup(config.workDir, false);
        // Note: We don't remove the firewall network here since it can be reused
        // across multiple runs. Cleanup script will handle removal if needed.
      } else {
        logger.info(`Configuration files preserved at: ${config.workDir}`);
        logger.info(`Copilot logs available at: ${config.workDir}/copilot-logs/`);
        logger.info(`Squid logs available at: ${config.workDir}/squid-logs/`);
        logger.info(`Host iptables rules preserved (--keep-containers enabled)`);
      }
    };

    // Register signal handlers
    process.on('SIGINT', async () => {
      await performCleanup('SIGINT');
      process.exit(130); // Standard exit code for SIGINT
    });

    process.on('SIGTERM', async () => {
      await performCleanup('SIGTERM');
      process.exit(143); // Standard exit code for SIGTERM
    });

    try {
      exitCode = await runMainWorkflow(
        config,
        {
          ensureFirewallNetwork,
          setupHostIptables,
          writeConfigs,
          startContainers,
          runCopilotCommand,
        },
        {
          logger,
          performCleanup,
          onHostIptablesSetup: () => {
            hostIptablesSetup = true;
          },
          onContainersStarted: () => {
            containersStarted = true;
          },
        }
      );

      process.exit(exitCode);
    } catch (error) {
      logger.error('Fatal error:', error);
      await performCleanup();
      process.exit(1);
    }
  });

// Only parse arguments if this file is run directly (not imported as a module)
if (require.main === module) {
  program.parse();
}<|MERGE_RESOLUTION|>--- conflicted
+++ resolved
@@ -18,10 +18,7 @@
   cleanupHostIptables,
 } from './host-iptables';
 import { runMainWorkflow } from './cli-workflow';
-<<<<<<< HEAD
-=======
 import { redactSecrets } from './redact-secrets';
->>>>>>> 377cb97a
 
 /**
  * Parses a comma-separated list of domains into an array of trimmed, non-empty domain strings
