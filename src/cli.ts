#!/usr/bin/env node

import { Command } from 'commander';
import * as path from 'path';
import * as os from 'os';
import * as fs from 'fs';
import { WrapperConfig, LogLevel } from './types';
import { logger } from './logger';
import {
  writeConfigs,
  startContainers,
  runCopilotCommand,
  stopContainers,
  cleanup,
} from './docker-manager';
import {
  ensureFirewallNetwork,
  setupHostIptables,
  cleanupHostIptables,
  cleanupFirewallNetwork,
} from './host-iptables';
<<<<<<< HEAD
import { redactSecrets } from './redact-secrets';
=======

/**
 * Parses a comma-separated list of domains into an array of trimmed, non-empty domain strings
 * @param input - Comma-separated domain string (e.g., "github.com, api.github.com, npmjs.org")
 * @returns Array of trimmed domain strings with empty entries filtered out
 */
export function parseDomains(input: string): string[] {
  return input
    .split(',')
    .map(d => d.trim())
    .filter(d => d.length > 0);
}

/**
 * Redacts sensitive information from command strings
 */
function redactSecrets(command: string): string {
  return command
    // Redact Authorization: Bearer <token>
    .replace(/(Authorization:\s*Bearer\s+)(\S+)/gi, '$1***REDACTED***')
    // Redact Authorization: <token> (non-Bearer)
    .replace(/(Authorization:\s+(?!Bearer\s))(\S+)/gi, '$1***REDACTED***')
    // Redact tokens in environment variables (TOKEN, SECRET, PASSWORD, KEY, API_KEY, etc)
    .replace(/(\w*(?:TOKEN|SECRET|PASSWORD|KEY|AUTH)\w*)=(\S+)/gi, '$1=***REDACTED***')
    // Redact GitHub tokens (ghp_, gho_, ghu_, ghs_, ghr_)
    .replace(/\b(gh[pousr]_[a-zA-Z0-9]{36,255})/g, '***REDACTED***');
}
>>>>>>> 6f84feb2

const program = new Command();

program
  .name('awf')
  .description('Network firewall for agentic workflows with domain whitelisting')
  .version('0.1.0')
  .requiredOption(
    '--allow-domains <domains>',
    'Comma-separated list of allowed domains (e.g., github.com,api.github.com)'
  )
  .option(
    '--log-level <level>',
    'Log level: debug, info, warn, error',
    'info'
  )
  .option(
    '--keep-containers',
    'Keep containers running after command exits',
    false
  )
  .option(
    '--work-dir <dir>',
    'Working directory for temporary files',
    path.join(os.tmpdir(), `awf-${Date.now()}`)
  )
  .option(
    '--build-local',
    'Build containers locally instead of using GHCR images',
    false
  )
  .option(
    '--image-registry <registry>',
    'Container image registry',
    'ghcr.io/githubnext/gh-aw-firewall'
  )
  .option(
    '--image-tag <tag>',
    'Container image tag',
    'latest'
  )
  .option(
    '-e, --env <KEY=VALUE>',
    'Additional environment variables to pass to container (can be specified multiple times)',
    (value, previous: string[] = []) => [...previous, value],
    []
  )
  .option(
    '--env-all',
    'Pass all host environment variables to container (excludes system vars like PATH, DOCKER_HOST)',
    false
  )
  .argument('<command>', 'Copilot command to execute (wrap in quotes)')
  .action(async (copilotCommand: string, options) => {
    // Parse and validate options
    const logLevel = options.logLevel as LogLevel;
    if (!['debug', 'info', 'warn', 'error'].includes(logLevel)) {
      console.error(`Invalid log level: ${logLevel}`);
      process.exit(1);
    }

    logger.setLevel(logLevel);

    const allowedDomains = parseDomains(options.allowDomains);

    if (allowedDomains.length === 0) {
      logger.error('At least one domain must be specified with --allow-domains');
      process.exit(1);
    }

    // Parse additional environment variables from --env flags
    const additionalEnv: Record<string, string> = {};
    if (options.env && Array.isArray(options.env)) {
      for (const envVar of options.env) {
        const match = envVar.match(/^([^=]+)=(.*)$/);
        if (!match) {
          logger.error(`Invalid environment variable format: ${envVar} (expected KEY=VALUE)`);
          process.exit(1);
        }
        const [, key, value] = match;
        additionalEnv[key] = value;
      }
    }

    const config: WrapperConfig = {
      allowedDomains,
      copilotCommand,
      logLevel,
      keepContainers: options.keepContainers,
      workDir: options.workDir,
      buildLocal: options.buildLocal,
      imageRegistry: options.imageRegistry,
      imageTag: options.imageTag,
      additionalEnv: Object.keys(additionalEnv).length > 0 ? additionalEnv : undefined,
      envAll: options.envAll,
    };

    // Warn if --env-all is used
    if (config.envAll) {
      logger.warn('⚠️  Using --env-all: All host environment variables will be passed to container');
      logger.warn('   This may expose sensitive credentials if logs or configs are shared');
    }

    // Log config with redacted secrets
    const redactedConfig = {
      ...config,
      copilotCommand: redactSecrets(config.copilotCommand),
    };
    logger.debug('Configuration:', JSON.stringify(redactedConfig, null, 2));
    logger.info(`Allowed domains: ${allowedDomains.join(', ')}`);

    let exitCode = 0;
    let containersStarted = false;
    let hostIptablesSetup = false;

    // Handle cleanup on process exit
    const performCleanup = async (signal?: string) => {
      if (signal) {
        logger.info(`Received ${signal}, cleaning up...`);
      }

      if (containersStarted) {
        await stopContainers(config.workDir, config.keepContainers);
      }

      if (hostIptablesSetup && !config.keepContainers) {
        await cleanupHostIptables();
      }

      if (!config.keepContainers) {
        await cleanup(config.workDir, false);
        // Note: We don't remove the firewall network here since it can be reused
        // across multiple runs. Cleanup script will handle removal if needed.
      } else {
        logger.info(`Configuration files preserved at: ${config.workDir}`);
        logger.info(`Copilot logs available at: ${config.workDir}/copilot-logs/`);
        logger.info(`Squid logs available at: ${config.workDir}/squid-logs/`);
        logger.info(`Host iptables rules preserved (--keep-containers enabled)`);
      }
    };

    // Register signal handlers
    process.on('SIGINT', async () => {
      await performCleanup('SIGINT');
      process.exit(130); // Standard exit code for SIGINT
    });

    process.on('SIGTERM', async () => {
      await performCleanup('SIGTERM');
      process.exit(143); // Standard exit code for SIGTERM
    });

    try {
      // Step 0: Setup host-level network and iptables
      logger.info('Setting up host-level firewall network and iptables rules...');
      const networkConfig = await ensureFirewallNetwork();
      await setupHostIptables(networkConfig.squidIp, 3128);
      hostIptablesSetup = true;

      // Step 1: Write configuration files
      logger.info('Generating configuration files...');
      await writeConfigs(config);

      // Step 2: Start containers
      await startContainers(config.workDir, config.allowedDomains);
      containersStarted = true;

      // Step 3: Wait for copilot to complete
      const result = await runCopilotCommand(config.workDir, config.allowedDomains);
      exitCode = result.exitCode;

      // Step 4: Cleanup (logs will be preserved automatically if they exist)
      await performCleanup();

      if (exitCode === 0) {
        logger.success(`Command completed successfully`);
      } else {
        logger.warn(`Command completed with exit code: ${exitCode}`);
      }
      process.exit(exitCode);
    } catch (error) {
      logger.error('Fatal error:', error);
      await performCleanup();
      process.exit(1);
    }
  });

// Only parse arguments if this file is run directly (not imported as a module)
if (require.main === module) {
  program.parse();
}<|MERGE_RESOLUTION|>--- conflicted
+++ resolved
@@ -19,9 +19,7 @@
   cleanupHostIptables,
   cleanupFirewallNetwork,
 } from './host-iptables';
-<<<<<<< HEAD
 import { redactSecrets } from './redact-secrets';
-=======
 
 /**
  * Parses a comma-separated list of domains into an array of trimmed, non-empty domain strings
@@ -49,7 +47,6 @@
     // Redact GitHub tokens (ghp_, gho_, ghu_, ghs_, ghr_)
     .replace(/\b(gh[pousr]_[a-zA-Z0-9]{36,255})/g, '***REDACTED***');
 }
->>>>>>> 6f84feb2
 
 const program = new Command();
 
