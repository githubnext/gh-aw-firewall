#!/usr/bin/env node

import { Command } from 'commander';
import * as path from 'path';
import * as os from 'os';
import * as fs from 'fs';
import { WrapperConfig, LogLevel } from './types';
import { logger } from './logger';
import {
  writeConfigs,
  startContainers,
  runCopilotCommand,
  stopContainers,
  cleanup,
} from './docker-manager';
import {
  ensureFirewallNetwork,
  setupHostIptables,
  cleanupHostIptables,
} from './host-iptables';
import { runMainWorkflow } from './cli-workflow';
<<<<<<< HEAD
=======
import { redactSecrets } from './redact-secrets';

/**
 * Parses a comma-separated list of domains into an array of trimmed, non-empty domain strings
 * @param input - Comma-separated domain string (e.g., "github.com, api.github.com, npmjs.org")
 * @returns Array of trimmed domain strings with empty entries filtered out
 */
export function parseDomains(input: string): string[] {
  return input
    .split(',')
    .map(d => d.trim())
    .filter(d => d.length > 0);
}
>>>>>>> 59fddad5

/**
 * Redacts sensitive information from command strings
 */
function redactSecrets(command: string): string {
  return command
    // Redact Authorization: Bearer <token>
    .replace(/(Authorization:\s*Bearer\s+)(\S+)/gi, '$1***REDACTED***')
    // Redact Authorization: <token> (non-Bearer)
    .replace(/(Authorization:\s+(?!Bearer\s))(\S+)/gi, '$1***REDACTED***')
    // Redact tokens in environment variables (TOKEN, SECRET, PASSWORD, KEY, API_KEY, etc)
    .replace(/(\w*(?:TOKEN|SECRET|PASSWORD|KEY|AUTH)\w*)=(\S+)/gi, '$1=***REDACTED***')
    // Redact GitHub tokens (ghp_, gho_, ghu_, ghs_, ghr_)
    .replace(/\b(gh[pousr]_[a-zA-Z0-9]{36,255})/g, '***REDACTED***');
}

const program = new Command();

program
  .name('awf')
  .description('Network firewall for agentic workflows with domain whitelisting')
  .version('0.1.0')
  .requiredOption(
    '--allow-domains <domains>',
    'Comma-separated list of allowed domains (e.g., github.com,api.github.com)'
  )
  .option(
    '--log-level <level>',
    'Log level: debug, info, warn, error',
    'info'
  )
  .option(
    '--keep-containers',
    'Keep containers running after command exits',
    false
  )
  .option(
    '--work-dir <dir>',
    'Working directory for temporary files',
    path.join(os.tmpdir(), `awf-${Date.now()}`)
  )
  .option(
    '--build-local',
    'Build containers locally instead of using GHCR images',
    false
  )
  .option(
    '--image-registry <registry>',
    'Container image registry',
    'ghcr.io/githubnext/gh-aw-firewall'
  )
  .option(
    '--image-tag <tag>',
    'Container image tag',
    'latest'
  )
  .option(
    '-e, --env <KEY=VALUE>',
    'Additional environment variables to pass to container (can be specified multiple times)',
    (value, previous: string[] = []) => [...previous, value],
    []
  )
  .option(
    '--env-all',
    'Pass all host environment variables to container (excludes system vars like PATH, DOCKER_HOST)',
    false
  )
  .argument('<command>', 'Copilot command to execute (wrap in quotes)')
  .action(async (copilotCommand: string, options) => {
    // Parse and validate options
    const logLevel = options.logLevel as LogLevel;
    if (!['debug', 'info', 'warn', 'error'].includes(logLevel)) {
      console.error(`Invalid log level: ${logLevel}`);
      process.exit(1);
    }

    logger.setLevel(logLevel);

    const allowedDomains = parseDomains(options.allowDomains);

    if (allowedDomains.length === 0) {
      logger.error('At least one domain must be specified with --allow-domains');
      process.exit(1);
    }

    // Parse additional environment variables from --env flags
    const additionalEnv: Record<string, string> = {};
    if (options.env && Array.isArray(options.env)) {
      for (const envVar of options.env) {
        const match = envVar.match(/^([^=]+)=(.*)$/);
        if (!match) {
          logger.error(`Invalid environment variable format: ${envVar} (expected KEY=VALUE)`);
          process.exit(1);
        }
        const [, key, value] = match;
        additionalEnv[key] = value;
      }
    }

    const config: WrapperConfig = {
      allowedDomains,
      copilotCommand,
      logLevel,
      keepContainers: options.keepContainers,
      workDir: options.workDir,
      buildLocal: options.buildLocal,
      imageRegistry: options.imageRegistry,
      imageTag: options.imageTag,
      additionalEnv: Object.keys(additionalEnv).length > 0 ? additionalEnv : undefined,
      envAll: options.envAll,
    };

    // Warn if --env-all is used
    if (config.envAll) {
      logger.warn('⚠️  Using --env-all: All host environment variables will be passed to container');
      logger.warn('   This may expose sensitive credentials if logs or configs are shared');
    }

    // Log config with redacted secrets
    const redactedConfig = {
      ...config,
      copilotCommand: redactSecrets(config.copilotCommand),
    };
    logger.debug('Configuration:', JSON.stringify(redactedConfig, null, 2));
    logger.info(`Allowed domains: ${allowedDomains.join(', ')}`);

    let exitCode = 0;
    let containersStarted = false;
    let hostIptablesSetup = false;

    // Handle cleanup on process exit
    const performCleanup = async (signal?: string) => {
      if (signal) {
        logger.info(`Received ${signal}, cleaning up...`);
      }

      if (containersStarted) {
        await stopContainers(config.workDir, config.keepContainers);
      }

      if (hostIptablesSetup && !config.keepContainers) {
        await cleanupHostIptables();
      }

      if (!config.keepContainers) {
        await cleanup(config.workDir, false);
        // Note: We don't remove the firewall network here since it can be reused
        // across multiple runs. Cleanup script will handle removal if needed.
      } else {
        logger.info(`Configuration files preserved at: ${config.workDir}`);
        logger.info(`Copilot logs available at: ${config.workDir}/copilot-logs/`);
        logger.info(`Squid logs available at: ${config.workDir}/squid-logs/`);
        logger.info(`Host iptables rules preserved (--keep-containers enabled)`);
      }
    };

    // Register signal handlers
    process.on('SIGINT', async () => {
      await performCleanup('SIGINT');
      process.exit(130); // Standard exit code for SIGINT
    });

    process.on('SIGTERM', async () => {
      await performCleanup('SIGTERM');
      process.exit(143); // Standard exit code for SIGTERM
    });

    try {
      exitCode = await runMainWorkflow(
        config,
        {
          ensureFirewallNetwork,
          setupHostIptables,
          writeConfigs,
          startContainers,
          runCopilotCommand,
        },
        {
          logger,
          performCleanup,
          onHostIptablesSetup: () => {
            hostIptablesSetup = true;
          },
          onContainersStarted: () => {
            containersStarted = true;
          },
        }
      );

      process.exit(exitCode);
    } catch (error) {
      logger.error('Fatal error:', error);
      await performCleanup();
      process.exit(1);
    }
  });

// Only parse arguments if this file is run directly (not imported as a module)
if (require.main === module) {
  program.parse();
}<|MERGE_RESOLUTION|>--- conflicted
+++ resolved
@@ -19,8 +19,6 @@
   cleanupHostIptables,
 } from './host-iptables';
 import { runMainWorkflow } from './cli-workflow';
-<<<<<<< HEAD
-=======
 import { redactSecrets } from './redact-secrets';
 
 /**
@@ -34,7 +32,6 @@
     .map(d => d.trim())
     .filter(d => d.length > 0);
 }
->>>>>>> 59fddad5
 
 /**
  * Redacts sensitive information from command strings
