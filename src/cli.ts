#!/usr/bin/env node

import { Command } from 'commander';
import * as path from 'path';
import * as os from 'os';
import * as fs from 'fs';
import { WrapperConfig, LogLevel } from './types';
import { logger } from './logger';
import {
  writeConfigs,
  startContainers,
  runCopilotCommand,
  stopContainers,
  cleanup,
} from './docker-manager';
import {
  ensureFirewallNetwork,
  setupHostIptables,
  cleanupHostIptables,
} from './host-iptables';
<<<<<<< HEAD
import { runMainWorkflow } from './cli-workflow';
=======
import { redactSecrets } from './redact-secrets';

/**
 * Parses a comma-separated list of domains into an array of trimmed, non-empty domain strings
 * @param input - Comma-separated domain string (e.g., "github.com, api.github.com, npmjs.org")
 * @returns Array of trimmed domain strings with empty entries filtered out
 */
export function parseDomains(input: string): string[] {
  return input
    .split(',')
    .map(d => d.trim())
    .filter(d => d.length > 0);
}
>>>>>>> 87c8431d

/**
 * Redacts sensitive information from command strings
 */
function redactSecrets(command: string): string {
  return command
    // Redact Authorization: Bearer <token>
    .replace(/(Authorization:\s*Bearer\s+)(\S+)/gi, '$1***REDACTED***')
    // Redact Authorization: <token> (non-Bearer)
    .replace(/(Authorization:\s+(?!Bearer\s))(\S+)/gi, '$1***REDACTED***')
    // Redact tokens in environment variables (TOKEN, SECRET, PASSWORD, KEY, API_KEY, etc)
    .replace(/(\w*(?:TOKEN|SECRET|PASSWORD|KEY|AUTH)\w*)=(\S+)/gi, '$1=***REDACTED***')
    // Redact GitHub tokens (ghp_, gho_, ghu_, ghs_, ghr_)
    .replace(/\b(gh[pousr]_[a-zA-Z0-9]{36,255})/g, '***REDACTED***');
}

const program = new Command();

program
  .name('awf')
  .description('Network firewall for agentic workflows with domain whitelisting')
  .version('0.1.0')
  .requiredOption(
    '--allow-domains <domains>',
    'Comma-separated list of allowed domains (e.g., github.com,api.github.com)'
  )
  .option(
    '--log-level <level>',
    'Log level: debug, info, warn, error',
    'info'
  )
  .option(
    '--keep-containers',
    'Keep containers running after command exits',
    false
  )
  .option(
    '--work-dir <dir>',
    'Working directory for temporary files',
    path.join(os.tmpdir(), `awf-${Date.now()}`)
  )
  .option(
    '--build-local',
    'Build containers locally instead of using GHCR images',
    false
  )
  .option(
    '--image-registry <registry>',
    'Container image registry',
    'ghcr.io/githubnext/gh-aw-firewall'
  )
  .option(
    '--image-tag <tag>',
    'Container image tag',
    'latest'
  )
  .option(
    '-e, --env <KEY=VALUE>',
    'Additional environment variables to pass to container (can be specified multiple times)',
    (value, previous: string[] = []) => [...previous, value],
    []
  )
  .option(
    '--env-all',
    'Pass all host environment variables to container (excludes system vars like PATH, DOCKER_HOST)',
    false
  )
  .argument('<command>', 'Copilot command to execute (wrap in quotes)')
  .action(async (copilotCommand: string, options) => {
    // Parse and validate options
    const logLevel = options.logLevel as LogLevel;
    if (!['debug', 'info', 'warn', 'error'].includes(logLevel)) {
      console.error(`Invalid log level: ${logLevel}`);
      process.exit(1);
    }

    logger.setLevel(logLevel);

    const allowedDomains = parseDomains(options.allowDomains);

    if (allowedDomains.length === 0) {
      logger.error('At least one domain must be specified with --allow-domains');
      process.exit(1);
    }

    // Parse additional environment variables from --env flags
    const additionalEnv: Record<string, string> = {};
    if (options.env && Array.isArray(options.env)) {
      for (const envVar of options.env) {
        const match = envVar.match(/^([^=]+)=(.*)$/);
        if (!match) {
          logger.error(`Invalid environment variable format: ${envVar} (expected KEY=VALUE)`);
          process.exit(1);
        }
        const [, key, value] = match;
        additionalEnv[key] = value;
      }
    }

    const config: WrapperConfig = {
      allowedDomains,
      copilotCommand,
      logLevel,
      keepContainers: options.keepContainers,
      workDir: options.workDir,
      buildLocal: options.buildLocal,
      imageRegistry: options.imageRegistry,
      imageTag: options.imageTag,
      additionalEnv: Object.keys(additionalEnv).length > 0 ? additionalEnv : undefined,
      envAll: options.envAll,
    };

    // Warn if --env-all is used
    if (config.envAll) {
      logger.warn('⚠️  Using --env-all: All host environment variables will be passed to container');
      logger.warn('   This may expose sensitive credentials if logs or configs are shared');
    }

    // Log config with redacted secrets
    const redactedConfig = {
      ...config,
      copilotCommand: redactSecrets(config.copilotCommand),
    };
    logger.debug('Configuration:', JSON.stringify(redactedConfig, null, 2));
    logger.info(`Allowed domains: ${allowedDomains.join(', ')}`);

    let exitCode = 0;
    let containersStarted = false;
    let hostIptablesSetup = false;

    // Handle cleanup on process exit
    const performCleanup = async (signal?: string) => {
      if (signal) {
        logger.info(`Received ${signal}, cleaning up...`);
      }

      if (containersStarted) {
        await stopContainers(config.workDir, config.keepContainers);
      }

      if (hostIptablesSetup && !config.keepContainers) {
        await cleanupHostIptables();
      }

      if (!config.keepContainers) {
        await cleanup(config.workDir, false);
        // Note: We don't remove the firewall network here since it can be reused
        // across multiple runs. Cleanup script will handle removal if needed.
      } else {
        logger.info(`Configuration files preserved at: ${config.workDir}`);
        logger.info(`Copilot logs available at: ${config.workDir}/copilot-logs/`);
        logger.info(`Squid logs available at: ${config.workDir}/squid-logs/`);
        logger.info(`Host iptables rules preserved (--keep-containers enabled)`);
      }
    };

    // Register signal handlers
    process.on('SIGINT', async () => {
      await performCleanup('SIGINT');
      process.exit(130); // Standard exit code for SIGINT
    });

    process.on('SIGTERM', async () => {
      await performCleanup('SIGTERM');
      process.exit(143); // Standard exit code for SIGTERM
    });

    try {
      exitCode = await runMainWorkflow(
        config,
        {
          ensureFirewallNetwork,
          setupHostIptables,
          writeConfigs,
          startContainers,
          runCopilotCommand,
        },
        {
          logger,
          performCleanup,
          onHostIptablesSetup: () => {
            hostIptablesSetup = true;
          },
          onContainersStarted: () => {
            containersStarted = true;
          },
        }
      );

      process.exit(exitCode);
    } catch (error) {
      logger.error('Fatal error:', error);
      await performCleanup();
      process.exit(1);
    }
  });

// Only parse arguments if this file is run directly (not imported as a module)
if (require.main === module) {
  program.parse();
}<|MERGE_RESOLUTION|>--- conflicted
+++ resolved
@@ -18,9 +18,7 @@
   setupHostIptables,
   cleanupHostIptables,
 } from './host-iptables';
-<<<<<<< HEAD
 import { runMainWorkflow } from './cli-workflow';
-=======
 import { redactSecrets } from './redact-secrets';
 
 /**
@@ -34,7 +32,6 @@
     .map(d => d.trim())
     .filter(d => d.length > 0);
 }
->>>>>>> 87c8431d
 
 /**
  * Redacts sensitive information from command strings
