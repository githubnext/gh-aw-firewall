--- conflicted
+++ resolved
@@ -1,9 +1,6 @@
 import { Command } from 'commander';
-<<<<<<< HEAD
 import { redactSecrets } from './redact-secrets';
-=======
 import { parseDomains } from './cli';
->>>>>>> 6f84feb2
 
 describe('cli', () => {
   describe('domain parsing', () => {
